--- conflicted
+++ resolved
@@ -1180,44 +1180,12 @@
 
     result.active = activeList.map((trade) => {
       const profit = trade.profit_pct ?? trade.profit ?? trade.current_profit;
-<<<<<<< HEAD
       const tradeId =
         trade.trade_id || trade.id || trade.tradeId || trade.uuid || trade.uid || trade.identifier;
 
       return {
         trade_id: tradeId ? String(tradeId) : '',
         id: tradeId ? String(tradeId) : '',
-=======
-      const tradeId = (
-        trade.trade_id ||
-        trade.id ||
-        trade.tradeId ||
-        trade.uuid ||
-        trade.uid ||
-        trade.identifier
-      );
-      const statusCandidate =
-        trade.status !== undefined && trade.status !== null
-          ? trade.status
-          : trade.is_active === false
-          ? 'closed'
-          : trade.is_active === true
-          ? 'active'
-          : '';
-
-      const normalizedId =
-        tradeId !== undefined && tradeId !== null && String(tradeId).trim() !== ''
-          ? String(tradeId).trim()
-          : '';
-      const normalizedStatus =
-        statusCandidate !== undefined && statusCandidate !== null
-          ? String(statusCandidate).trim()
-          : '';
-
-      return {
-        trade_id: normalizedId,
-        id: normalizedId,
->>>>>>> c6fe51fc
         symbol: trade.symbol,
         module: (trade.module || trade.strategy || trade.abcde || '—').toString().trim(),
         direction: (trade.direction || trade.side || '').toUpperCase(),
